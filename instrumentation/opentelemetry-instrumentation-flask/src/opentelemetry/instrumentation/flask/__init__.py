# Copyright The OpenTelemetry Authors
#
# Licensed under the Apache License, Version 2.0 (the "License");
# you may not use this file except in compliance with the License.
# You may obtain a copy of the License at
#
#     http://www.apache.org/licenses/LICENSE-2.0
#
# Unless required by applicable law or agreed to in writing, software
# distributed under the License is distributed on an "AS IS" BASIS,
# WITHOUT WARRANTIES OR CONDITIONS OF ANY KIND, either express or implied.
# See the License for the specific language governing permissions and
# limitations under the License.

# Note: This package is not named "flask" because of
# https://github.com/PyCQA/pylint/issues/2648

"""
This library builds on the OpenTelemetry WSGI middleware to track web requests
in Flask applications. In addition to opentelemetry-util-http, it
supports Flask-specific features such as:

* The Flask url rule pattern is used as the Span name.
* The ``http.route`` Span attribute is set so that one can see which URL rule
  matched a request.

Usage
-----

.. code-block:: python

    from flask import Flask
    from opentelemetry.instrumentation.flask import FlaskInstrumentor

    app = Flask(__name__)

    FlaskInstrumentor().instrument_app(app)

    @app.route("/")
    def hello():
        return "Hello!"

    if __name__ == "__main__":
        app.run(debug=True)

Custom Metrics Attributes using Labeler
***************************************
The Flask instrumentation reads from a labeler utility that supports adding custom
attributes to HTTP duration metrics at record time. The custom attributes are
stored only within the context of an instrumented request or operation. The
instrumentor does not overwrite base attributes that exist at the same keys as
any custom attributes.


.. code-block:: python

    from flask import Flask

    from opentelemetry.instrumentation._labeler import get_labeler
    from opentelemetry.instrumentation.flask import FlaskInstrumentor

    app = Flask(__name__)
    FlaskInstrumentor().instrument_app(app)

    @app.route("/users/<user_id>/")
    def user_profile(user_id):
        # Get the labeler for the current request
        labeler = get_labeler()

        # Add custom attributes to Flask instrumentation metrics
        labeler.add("user_id", user_id)
        labeler.add("user_type", "registered")

        # Or, add multiple attributes at once
        labeler.add_attributes({
            "feature_flag": "new_ui",
            "experiment_group": "control"
        })

        return f"User profile for {user_id}"


Configuration
-------------

Exclude lists
*************
To exclude certain URLs from tracking, set the environment variable ``OTEL_PYTHON_FLASK_EXCLUDED_URLS``
(or ``OTEL_PYTHON_EXCLUDED_URLS`` to cover all instrumentations) to a string of comma delimited regexes that match the
URLs.

For example,

::

    export OTEL_PYTHON_FLASK_EXCLUDED_URLS="client/.*/info,healthcheck"

will exclude requests such as ``https://site/client/123/info`` and ``https://site/xyz/healthcheck``.

You can also pass comma delimited regexes directly to the ``instrument_app`` method:

.. code-block:: python

    FlaskInstrumentor().instrument_app(app, excluded_urls="client/.*/info,healthcheck")

Request/Response hooks
**********************

This instrumentation supports request and response hooks. These are functions that get called
right after a span is created for a request and right before the span is finished for the response.

- The client request hook is called with the internal span and an instance of WSGIEnvironment (flask.request.environ)
  when the method ``receive`` is called.
- The client response hook is called with the internal span, the status of the response and a list of key-value (tuples)
  representing the response headers returned from the response when the method ``send`` is called.

For example,

.. code-block:: python

    from opentelemetry.trace import Span
    from wsgiref.types import WSGIEnvironment
    from typing import List

    from opentelemetry.instrumentation.flask import FlaskInstrumentor

    def request_hook(span: Span, environ: WSGIEnvironment):
        if span and span.is_recording():
            span.set_attribute("custom_user_attribute_from_request_hook", "some-value")

    def response_hook(span: Span, status: str, response_headers: List):
        if span and span.is_recording():
            span.set_attribute("custom_user_attribute_from_response_hook", "some-value")

    FlaskInstrumentor().instrument(request_hook=request_hook, response_hook=response_hook)

Flask Request object reference: https://flask.palletsprojects.com/en/2.1.x/api/#flask.Request

Capture HTTP request and response headers
*****************************************
You can configure the agent to capture specified HTTP headers as span attributes, according to the
`semantic conventions <https://github.com/open-telemetry/semantic-conventions/blob/main/docs/http/http-spans.md#http-server-span>`_.

Request headers
***************
To capture HTTP request headers as span attributes, set the environment variable
``OTEL_INSTRUMENTATION_HTTP_CAPTURE_HEADERS_SERVER_REQUEST`` to a comma delimited list of HTTP header names.

For example,
::

    export OTEL_INSTRUMENTATION_HTTP_CAPTURE_HEADERS_SERVER_REQUEST="content-type,custom_request_header"

will extract ``content-type`` and ``custom_request_header`` from the request headers and add them as span attributes.

Request header names in Flask are case-insensitive and ``-`` characters are replaced by ``_``. So, giving the header
name as ``CUStom_Header`` in the environment variable will capture the header named ``custom-header``.

Regular expressions may also be used to match multiple headers that correspond to the given pattern.  For example:
::

    export OTEL_INSTRUMENTATION_HTTP_CAPTURE_HEADERS_SERVER_REQUEST="Accept.*,X-.*"

Would match all request headers that start with ``Accept`` and ``X-``.

To capture all request headers, set ``OTEL_INSTRUMENTATION_HTTP_CAPTURE_HEADERS_SERVER_REQUEST`` to ``".*"``.
::

    export OTEL_INSTRUMENTATION_HTTP_CAPTURE_HEADERS_SERVER_REQUEST=".*"

The name of the added span attribute will follow the format ``http.request.header.<header_name>`` where ``<header_name>``
is the normalized HTTP header name (lowercase, with ``-`` replaced by ``_``). The value of the attribute will be a
single item list containing all the header values.

For example:
``http.request.header.custom_request_header = ["<value1>,<value2>"]``

Response headers
****************
To capture HTTP response headers as span attributes, set the environment variable
``OTEL_INSTRUMENTATION_HTTP_CAPTURE_HEADERS_SERVER_RESPONSE`` to a comma delimited list of HTTP header names.

For example,
::

    export OTEL_INSTRUMENTATION_HTTP_CAPTURE_HEADERS_SERVER_RESPONSE="content-type,custom_response_header"

will extract ``content-type`` and ``custom_response_header`` from the response headers and add them as span attributes.

Response header names in Flask are case-insensitive. So, giving the header name as ``CUStom-Header`` in the environment
variable will capture the header named ``custom-header``.

Regular expressions may also be used to match multiple headers that correspond to the given pattern.  For example:
::

    export OTEL_INSTRUMENTATION_HTTP_CAPTURE_HEADERS_SERVER_RESPONSE="Content.*,X-.*"

Would match all response headers that start with ``Content`` and ``X-``.

To capture all response headers, set ``OTEL_INSTRUMENTATION_HTTP_CAPTURE_HEADERS_SERVER_RESPONSE`` to ``".*"``.
::

    export OTEL_INSTRUMENTATION_HTTP_CAPTURE_HEADERS_SERVER_RESPONSE=".*"

The name of the added span attribute will follow the format ``http.response.header.<header_name>`` where ``<header_name>``
is the normalized HTTP header name (lowercase, with ``-`` replaced by ``_``). The value of the attribute will be a
single item list containing all the header values.

For example:
``http.response.header.custom_response_header = ["<value1>,<value2>"]``

Sanitizing headers
******************
In order to prevent storing sensitive data such as personally identifiable information (PII), session keys, passwords,
etc, set the environment variable ``OTEL_INSTRUMENTATION_HTTP_CAPTURE_HEADERS_SANITIZE_FIELDS``
to a comma delimited list of HTTP header names to be sanitized.  Regexes may be used, and all header names will be
matched in a case-insensitive manner.

For example,
::

    export OTEL_INSTRUMENTATION_HTTP_CAPTURE_HEADERS_SANITIZE_FIELDS=".*session.*,set-cookie"

will replace the value of headers such as ``session-id`` and ``set-cookie`` with ``[REDACTED]`` in the span.

Note:
    The environment variable names used to capture HTTP headers are still experimental, and thus are subject to change.

SQLCommenter
************
You can optionally enable sqlcommenter which enriches the query with contextual
information. Queries made after setting up trace integration with sqlcommenter
enabled will have configurable key-value pairs appended to them, e.g.
``"select * from auth_users; /*framework=flask%%3A2.9.3*/"``. This
supports context propagation between database client and server when database log
records are enabled. For more information, see:

* `Semantic Conventions - Database Spans <https://github.com/open-telemetry/semantic-conventions/blob/main/docs/database/database-spans.md#sql-commenter>`_
* `sqlcommenter <https://google.github.io/sqlcommenter/>`_

.. code:: python

    from opentelemetry.instrumentation.flask import FlaskInstrumentor

    FlaskInstrumentor().instrument(enable_commenter=True)

Note:
    FlaskInstrumentor sqlcommenter requires that sqlcommenter is also
    enabled for an active instrumentation of a database driver or object-relational
    mapper (ORM) in the same database client stack. The latter, such as
    Psycopg2Instrumentor of SQLAlchemyInstrumentor, will create a base sqlcomment
    that is enhanced by FlaskInstrumentor with additional values from context
    before appending to the query statement.

SQLCommenter with commenter_options
***********************************
The key-value pairs appended to the query can be configured using
``commenter_options``. When sqlcommenter is enabled, all available KVs/tags
are calculated by default. ``commenter_options`` supports *opting out*
of specific KVs.

.. code:: python

    from opentelemetry.instrumentation.flask import FlaskInstrumentor

    # Opts into sqlcomment for Flask trace integration.
    # Opts out of tags for controller.
    FlaskInstrumentor().instrument(
        enable_commenter=True,
        commenter_options={
            "controller": False,
        }
    )

Available commenter_options
###########################

The following sqlcomment key-values can be opted out of through ``commenter_options``:

+-------------------+----------------------------------------------------+----------------------------------------+
| Commenter Option  | Description                                        | Example                                |
+===================+====================================================+========================================+
| ``framework``     | Flask framework name with version (URL encoded).   | ``framework='flask%%%%3A2.9.3'``       |
+-------------------+----------------------------------------------------+----------------------------------------+
| ``route``         | Flask route URI pattern.                           | ``route='/home'``                      |
+-------------------+----------------------------------------------------+----------------------------------------+
| ``controller``    | Flask controller/endpoint name.                    | ``controller='home_view'``             |
+-------------------+----------------------------------------------------+----------------------------------------+

API
---
"""

import weakref
from logging import getLogger
from time import time_ns
from timeit import default_timer
from typing import Collection

import flask
from packaging import version as package_version

import opentelemetry.instrumentation.wsgi as otel_wsgi
from opentelemetry import context, trace
from opentelemetry.instrumentation._labeler import enrich_metric_attributes
from opentelemetry.instrumentation._semconv import (
    HTTP_DURATION_HISTOGRAM_BUCKETS_NEW,
    _get_schema_url,
    _OpenTelemetrySemanticConventionStability,
    _OpenTelemetryStabilitySignalType,
    _report_new,
    _report_old,
    _StabilityMode,
)
from opentelemetry.instrumentation.flask.package import _instruments
from opentelemetry.instrumentation.flask.version import __version__
from opentelemetry.instrumentation.instrumentor import BaseInstrumentor
from opentelemetry.instrumentation.propagators import (
    get_global_response_propagator,
)
from opentelemetry.instrumentation.utils import _start_internal_or_server_span
from opentelemetry.metrics import get_meter
from opentelemetry.semconv._incubating.attributes.http_attributes import (
    HTTP_ROUTE,
    HTTP_TARGET,
)
from opentelemetry.semconv.metrics import MetricInstruments
from opentelemetry.semconv.metrics.http_metrics import (
    HTTP_SERVER_REQUEST_DURATION,
)
from opentelemetry.util._importlib_metadata import version
from opentelemetry.util.http import (
    get_excluded_urls,
    parse_excluded_urls,
    sanitize_method,
)

_logger = getLogger(__name__)

_ENVIRON_STARTTIME_KEY = "opentelemetry-flask.starttime_key"
_ENVIRON_SPAN_KEY = "opentelemetry-flask.span_key"
_ENVIRON_ACTIVATION_KEY = "opentelemetry-flask.activation_key"
_ENVIRON_REQCTX_REF_KEY = "opentelemetry-flask.reqctx_ref_key"
_ENVIRON_TOKEN = "opentelemetry-flask.token"

_excluded_urls_from_env = get_excluded_urls("FLASK")

flask_version = version("flask")

if package_version.parse(flask_version) >= package_version.parse("2.2.0"):

    def _request_ctx_ref() -> weakref.ReferenceType:
        return weakref.ref(flask.globals.request_ctx._get_current_object())

else:

    def _request_ctx_ref() -> weakref.ReferenceType:
        return weakref.ref(flask._request_ctx_stack.top)


def get_default_span_name():
    method = sanitize_method(
        flask.request.environ.get("REQUEST_METHOD", "").strip()
    )
    if method == "_OTHER":
        method = "HTTP"
    try:
        span_name = f"{method} {flask.request.url_rule.rule}"
    except AttributeError:
        span_name = otel_wsgi.get_default_span_name(flask.request.environ)
    return span_name


def _rewrapped_app(
    wsgi_app,
    active_requests_counter,
    duration_histogram_old=None,
    response_hook=None,
    excluded_urls=None,
    sem_conv_opt_in_mode=_StabilityMode.DEFAULT,
    duration_histogram_new=None,
):
    def _wrapped_app(wrapped_app_environ, start_response):
        # We want to measure the time for route matching, etc.
        # In theory, we could start the span here and use
        # update_name later but that API is "highly discouraged" so
        # we better avoid it.
        wrapped_app_environ[_ENVIRON_STARTTIME_KEY] = time_ns()
        start = default_timer()
        attributes = otel_wsgi.collect_request_attributes(
            wrapped_app_environ, sem_conv_opt_in_mode
        )
        active_requests_count_attrs = (
            otel_wsgi._parse_active_request_count_attrs(
                attributes,
                sem_conv_opt_in_mode,
            )
        )
        active_requests_counter.add(1, active_requests_count_attrs)
        request_route = None

        should_trace = True

        def _start_response(status, response_headers, *args, **kwargs):
            nonlocal should_trace
            should_trace = _should_trace(excluded_urls)
            if should_trace:
                nonlocal request_route
                request_route = flask.request.url_rule

                span = flask.request.environ.get(_ENVIRON_SPAN_KEY)

                propagator = get_global_response_propagator()
                if propagator:
                    propagator.inject(
                        response_headers,
                        setter=otel_wsgi.default_response_propagation_setter,
                    )

                if span:
                    otel_wsgi.add_response_attributes(
                        span,
                        status,
                        response_headers,
                        attributes,
                        sem_conv_opt_in_mode,
                    )
                    if (
                        span.is_recording()
                        and span.kind == trace.SpanKind.SERVER
                    ):
                        custom_attributes = otel_wsgi.collect_custom_response_headers_attributes(
                            response_headers
                        )
                        if len(custom_attributes) > 0:
                            span.set_attributes(custom_attributes)
                else:
                    _logger.warning(
                        "Flask environ's OpenTelemetry span "
                        "missing at _start_response(%s)",
                        status,
                    )
                if response_hook is not None:
                    response_hook(span, status, response_headers)
            return start_response(status, response_headers, *args, **kwargs)

        result = wsgi_app(wrapped_app_environ, _start_response)
        if should_trace:
            duration_s = default_timer() - start
            if duration_histogram_old:
                duration_attrs_old = otel_wsgi._parse_duration_attrs(
                    attributes, _StabilityMode.DEFAULT
                )

                if request_route:
                    # http.target to be included in old semantic conventions
                    duration_attrs_old[HTTP_TARGET] = str(request_route)

<<<<<<< HEAD
            # Enhance attributes with any custom labeler attributes
            duration_attrs_old = enrich_metric_attributes(duration_attrs_old)

            duration_histogram_old.record(
                max(round(duration_s * 1000), 0), duration_attrs_old
            )
        if duration_histogram_new:
            duration_attrs_new = otel_wsgi._parse_duration_attrs(
                attributes, _StabilityMode.HTTP
            )
=======
                duration_histogram_old.record(
                    max(round(duration_s * 1000), 0), duration_attrs_old
                )
            if duration_histogram_new:
                duration_attrs_new = otel_wsgi._parse_duration_attrs(
                    attributes, _StabilityMode.HTTP
                )
>>>>>>> bd3c1f2a

                if request_route:
                    duration_attrs_new[HTTP_ROUTE] = str(request_route)

<<<<<<< HEAD
            # Enhance attributes with any custom labeler attributes
            duration_attrs_new = enrich_metric_attributes(duration_attrs_new)

            duration_histogram_new.record(
                max(duration_s, 0), duration_attrs_new
            )
=======
                duration_histogram_new.record(
                    max(duration_s, 0), duration_attrs_new
                )
>>>>>>> bd3c1f2a
        active_requests_counter.add(-1, active_requests_count_attrs)
        return result

    def _should_trace(excluded_urls) -> bool:
        return bool(
            flask.request
            and (
                excluded_urls is None
                or not excluded_urls.url_disabled(flask.request.url)
            )
        )

    return _wrapped_app


def _wrapped_before_request(
    request_hook=None,
    tracer=None,
    excluded_urls=None,
    enable_commenter=True,
    commenter_options=None,
    sem_conv_opt_in_mode=_StabilityMode.DEFAULT,
):
    def _before_request():
        if excluded_urls and excluded_urls.url_disabled(flask.request.url):
            return
        flask_request_environ = flask.request.environ
        span_name = get_default_span_name()

        attributes = otel_wsgi.collect_request_attributes(
            flask_request_environ,
            sem_conv_opt_in_mode=sem_conv_opt_in_mode,
        )
        if flask.request.url_rule:
            # For 404 that result from no route found, etc, we
            # don't have a url_rule.
            attributes[HTTP_ROUTE] = flask.request.url_rule.rule
        span, token = _start_internal_or_server_span(
            tracer=tracer,
            span_name=span_name,
            start_time=flask_request_environ.get(_ENVIRON_STARTTIME_KEY),
            context_carrier=flask_request_environ,
            context_getter=otel_wsgi.wsgi_getter,
            attributes=attributes,
        )

        if request_hook:
            request_hook(span, flask_request_environ)

        if span.is_recording():
            for key, value in attributes.items():
                span.set_attribute(key, value)
            if span.is_recording() and span.kind == trace.SpanKind.SERVER:
                custom_attributes = (
                    otel_wsgi.collect_custom_request_headers_attributes(
                        flask_request_environ
                    )
                )
                if len(custom_attributes) > 0:
                    span.set_attributes(custom_attributes)

        activation = trace.use_span(span, end_on_exit=True)
        activation.__enter__()  # pylint: disable=E1101
        flask_request_environ[_ENVIRON_ACTIVATION_KEY] = activation
        flask_request_environ[_ENVIRON_REQCTX_REF_KEY] = _request_ctx_ref()
        flask_request_environ[_ENVIRON_SPAN_KEY] = span
        flask_request_environ[_ENVIRON_TOKEN] = token

        if enable_commenter:
            current_context = context.get_current()
            flask_info = {}

            # https://flask.palletsprojects.com/en/1.1.x/api/#flask.has_request_context
            if flask and flask.request:
                if commenter_options.get("framework", True):
                    flask_info["framework"] = f"flask:{flask_version}"
                if (
                    commenter_options.get("controller", True)
                    and flask.request.endpoint
                ):
                    flask_info["controller"] = flask.request.endpoint
                if (
                    commenter_options.get("route", True)
                    and flask.request.url_rule
                    and flask.request.url_rule.rule
                ):
                    flask_info["route"] = flask.request.url_rule.rule
            sqlcommenter_context = context.set_value(
                "SQLCOMMENTER_ORM_TAGS_AND_VALUES", flask_info, current_context
            )
            context.attach(sqlcommenter_context)

    return _before_request


def _wrapped_teardown_request(
    excluded_urls=None,
):
    def _teardown_request(exc):
        # pylint: disable=E1101
        if excluded_urls and excluded_urls.url_disabled(flask.request.url):
            return

        activation = flask.request.environ.get(_ENVIRON_ACTIVATION_KEY)

        original_reqctx_ref = flask.request.environ.get(
            _ENVIRON_REQCTX_REF_KEY
        )
        current_reqctx_ref = _request_ctx_ref()
        if not activation or original_reqctx_ref != current_reqctx_ref:
            # This request didn't start a span, maybe because it was created in
            # a way that doesn't run `before_request`, like when it is created
            # with `app.test_request_context`.
            #
            # Similarly, check that the request_ctx that created the span
            # matches the current request_ctx, and only tear down if they match.
            # This situation can arise if the original request_ctx handling
            # the request calls functions that push new request_ctx's,
            # like any decorated with `flask.copy_current_request_context`.

            return
        if exc is None:
            activation.__exit__(None, None, None)
        else:
            activation.__exit__(
                type(exc), exc, getattr(exc, "__traceback__", None)
            )

        if flask.request.environ.get(_ENVIRON_TOKEN, None):
            context.detach(flask.request.environ.get(_ENVIRON_TOKEN))

    return _teardown_request


class _InstrumentedFlask(flask.Flask):
    _excluded_urls = None
    _tracer_provider = None
    _request_hook = None
    _response_hook = None
    _enable_commenter = True
    _commenter_options = None
    _meter_provider = None
    _sem_conv_opt_in_mode = _StabilityMode.DEFAULT

    def __init__(self, *args, **kwargs):
        super().__init__(*args, **kwargs)

        self._original_wsgi_app = self.wsgi_app
        self._is_instrumented_by_opentelemetry = True

        meter = get_meter(
            __name__,
            __version__,
            _InstrumentedFlask._meter_provider,
            schema_url=_get_schema_url(
                _InstrumentedFlask._sem_conv_opt_in_mode
            ),
        )
        duration_histogram_old = None
        if _report_old(_InstrumentedFlask._sem_conv_opt_in_mode):
            duration_histogram_old = meter.create_histogram(
                name=MetricInstruments.HTTP_SERVER_DURATION,
                unit="ms",
                description="Measures the duration of inbound HTTP requests.",
            )
        duration_histogram_new = None
        if _report_new(_InstrumentedFlask._sem_conv_opt_in_mode):
            duration_histogram_new = meter.create_histogram(
                name=HTTP_SERVER_REQUEST_DURATION,
                unit="s",
                description="Duration of HTTP server requests.",
                explicit_bucket_boundaries_advisory=HTTP_DURATION_HISTOGRAM_BUCKETS_NEW,
            )
        active_requests_counter = meter.create_up_down_counter(
            name=MetricInstruments.HTTP_SERVER_ACTIVE_REQUESTS,
            unit="requests",
            description="measures the number of concurrent HTTP requests that are currently in-flight",
        )

        self.wsgi_app = _rewrapped_app(
            self.wsgi_app,
            active_requests_counter,
            duration_histogram_old,
            _InstrumentedFlask._response_hook,
            excluded_urls=_InstrumentedFlask._excluded_urls,
            sem_conv_opt_in_mode=_InstrumentedFlask._sem_conv_opt_in_mode,
            duration_histogram_new=duration_histogram_new,
        )

        tracer = trace.get_tracer(
            __name__,
            __version__,
            _InstrumentedFlask._tracer_provider,
            schema_url=_get_schema_url(
                _InstrumentedFlask._sem_conv_opt_in_mode
            ),
        )

        _before_request = _wrapped_before_request(
            _InstrumentedFlask._request_hook,
            tracer,
            excluded_urls=_InstrumentedFlask._excluded_urls,
            enable_commenter=_InstrumentedFlask._enable_commenter,
            commenter_options=_InstrumentedFlask._commenter_options,
            sem_conv_opt_in_mode=_InstrumentedFlask._sem_conv_opt_in_mode,
        )
        self._before_request = _before_request
        self.before_request(_before_request)

        _teardown_request = _wrapped_teardown_request(
            excluded_urls=_InstrumentedFlask._excluded_urls,
        )
        self.teardown_request(_teardown_request)


class FlaskInstrumentor(BaseInstrumentor):
    # pylint: disable=protected-access,attribute-defined-outside-init
    """An instrumentor for flask.Flask

    See `BaseInstrumentor`
    """

    def instrumentation_dependencies(self) -> Collection[str]:
        return _instruments

    def _instrument(self, **kwargs):
        self._original_flask = flask.Flask
        request_hook = kwargs.get("request_hook")
        response_hook = kwargs.get("response_hook")
        if callable(request_hook):
            _InstrumentedFlask._request_hook = request_hook
        if callable(response_hook):
            _InstrumentedFlask._response_hook = response_hook
        tracer_provider = kwargs.get("tracer_provider")
        _InstrumentedFlask._tracer_provider = tracer_provider
        excluded_urls = kwargs.get("excluded_urls")
        _InstrumentedFlask._excluded_urls = (
            _excluded_urls_from_env
            if excluded_urls is None
            else parse_excluded_urls(excluded_urls)
        )
        enable_commenter = kwargs.get("enable_commenter", True)
        _InstrumentedFlask._enable_commenter = enable_commenter

        commenter_options = kwargs.get("commenter_options", {})
        _InstrumentedFlask._commenter_options = commenter_options
        meter_provider = kwargs.get("meter_provider")
        _InstrumentedFlask._meter_provider = meter_provider

        sem_conv_opt_in_mode = _OpenTelemetrySemanticConventionStability._get_opentelemetry_stability_opt_in_mode(
            _OpenTelemetryStabilitySignalType.HTTP,
        )

        _InstrumentedFlask._sem_conv_opt_in_mode = sem_conv_opt_in_mode

        flask.Flask = _InstrumentedFlask

    def _uninstrument(self, **kwargs):
        flask.Flask = self._original_flask

    # pylint: disable=too-many-locals
    @staticmethod
    def instrument_app(
        app,
        request_hook=None,
        response_hook=None,
        tracer_provider=None,
        excluded_urls=None,
        enable_commenter=True,
        commenter_options=None,
        meter_provider=None,
    ):
        if not hasattr(app, "_is_instrumented_by_opentelemetry"):
            app._is_instrumented_by_opentelemetry = False

        if not app._is_instrumented_by_opentelemetry:
            # initialize semantic conventions opt-in if needed
            _OpenTelemetrySemanticConventionStability._initialize()
            sem_conv_opt_in_mode = _OpenTelemetrySemanticConventionStability._get_opentelemetry_stability_opt_in_mode(
                _OpenTelemetryStabilitySignalType.HTTP,
            )
            excluded_urls = (
                parse_excluded_urls(excluded_urls)
                if excluded_urls is not None
                else _excluded_urls_from_env
            )
            meter = get_meter(
                __name__,
                __version__,
                meter_provider,
                schema_url=_get_schema_url(sem_conv_opt_in_mode),
            )
            duration_histogram_old = None
            if _report_old(sem_conv_opt_in_mode):
                duration_histogram_old = meter.create_histogram(
                    name=MetricInstruments.HTTP_SERVER_DURATION,
                    unit="ms",
                    description="Measures the duration of inbound HTTP requests.",
                )
            duration_histogram_new = None
            if _report_new(sem_conv_opt_in_mode):
                duration_histogram_new = meter.create_histogram(
                    name=HTTP_SERVER_REQUEST_DURATION,
                    unit="s",
                    description="Duration of HTTP server requests.",
                    explicit_bucket_boundaries_advisory=HTTP_DURATION_HISTOGRAM_BUCKETS_NEW,
                )
            active_requests_counter = meter.create_up_down_counter(
                name=MetricInstruments.HTTP_SERVER_ACTIVE_REQUESTS,
                unit="{request}",
                description="Number of active HTTP server requests.",
            )

            app._original_wsgi_app = app.wsgi_app
            app.wsgi_app = _rewrapped_app(
                app.wsgi_app,
                active_requests_counter,
                duration_histogram_old,
                response_hook=response_hook,
                excluded_urls=excluded_urls,
                sem_conv_opt_in_mode=sem_conv_opt_in_mode,
                duration_histogram_new=duration_histogram_new,
            )

            tracer = trace.get_tracer(
                __name__,
                __version__,
                tracer_provider,
                schema_url=_get_schema_url(sem_conv_opt_in_mode),
            )

            _before_request = _wrapped_before_request(
                request_hook,
                tracer,
                excluded_urls=excluded_urls,
                enable_commenter=enable_commenter,
                commenter_options=(
                    commenter_options if commenter_options else {}
                ),
                sem_conv_opt_in_mode=sem_conv_opt_in_mode,
            )
            app._before_request = _before_request
            app.before_request(_before_request)

            _teardown_request = _wrapped_teardown_request(
                excluded_urls=excluded_urls,
            )
            app._teardown_request = _teardown_request
            app.teardown_request(_teardown_request)
            app._is_instrumented_by_opentelemetry = True
        else:
            _logger.warning(
                "Attempting to instrument Flask app while already instrumented"
            )

    @staticmethod
    def uninstrument_app(app):
        if hasattr(app, "_original_wsgi_app"):
            app.wsgi_app = app._original_wsgi_app

            # FIXME add support for other Flask blueprints that are not None
            app.before_request_funcs[None].remove(app._before_request)
            app.teardown_request_funcs[None].remove(app._teardown_request)
            del app._original_wsgi_app
            app._is_instrumented_by_opentelemetry = False
        else:
            _logger.warning(
                "Attempting to uninstrument Flask "
                "app while already uninstrumented"
            )<|MERGE_RESOLUTION|>--- conflicted
+++ resolved
@@ -456,18 +456,9 @@
                     # http.target to be included in old semantic conventions
                     duration_attrs_old[HTTP_TARGET] = str(request_route)
 
-<<<<<<< HEAD
-            # Enhance attributes with any custom labeler attributes
-            duration_attrs_old = enrich_metric_attributes(duration_attrs_old)
-
-            duration_histogram_old.record(
-                max(round(duration_s * 1000), 0), duration_attrs_old
-            )
-        if duration_histogram_new:
-            duration_attrs_new = otel_wsgi._parse_duration_attrs(
-                attributes, _StabilityMode.HTTP
-            )
-=======
+                # Enhance attributes with any custom labeler attributes
+                duration_attrs_old = enrich_metric_attributes(duration_attrs_old)
+
                 duration_histogram_old.record(
                     max(round(duration_s * 1000), 0), duration_attrs_old
                 )
@@ -475,23 +466,16 @@
                 duration_attrs_new = otel_wsgi._parse_duration_attrs(
                     attributes, _StabilityMode.HTTP
                 )
->>>>>>> bd3c1f2a
 
                 if request_route:
                     duration_attrs_new[HTTP_ROUTE] = str(request_route)
 
-<<<<<<< HEAD
-            # Enhance attributes with any custom labeler attributes
-            duration_attrs_new = enrich_metric_attributes(duration_attrs_new)
-
-            duration_histogram_new.record(
-                max(duration_s, 0), duration_attrs_new
-            )
-=======
+                # Enhance attributes with any custom labeler attributes
+                duration_attrs_new = enrich_metric_attributes(duration_attrs_new)
+
                 duration_histogram_new.record(
                     max(duration_s, 0), duration_attrs_new
                 )
->>>>>>> bd3c1f2a
         active_requests_counter.add(-1, active_requests_count_attrs)
         return result
 
