--- conflicted
+++ resolved
@@ -240,19 +240,13 @@
     # TODO(owais): check if core dbapi can do this for all dbapi implementations e.g, pymysql and mysql
     @staticmethod
     def instrument_connection(
-<<<<<<< HEAD
         connection: psycopg.Connection,
         tracer_provider: typing.Optional[trace_api.TracerProvider] = None,
         enable_commenter: bool = False,
         commenter_options: dict = None,
-        enable_attribute_commenter=None,
+        enable_attribute_commenter: bool = False,
     ):
         """Enable instrumentation of a Psycopg connection.
-=======
-        connection: ConnectionT, tracer_provider: TracerProvider | None = None
-    ) -> ConnectionT:
-        """Enable instrumentation in a psycopg connection.
->>>>>>> 07c97eac
 
         Args:
             connection: psycopg.Connection
@@ -366,18 +360,12 @@
 
 
 def _new_cursor_factory(
-<<<<<<< HEAD
     db_api: dbapi.DatabaseApiIntegration = None,
     base_factory: pg_cursor = None,
     tracer_provider: typing.Optional[trace_api.TracerProvider] = None,
     enable_commenter: bool = False,
     commenter_options: dict = None,
     enable_attribute_commenter: bool = False,
-=======
-    db_api: DatabaseApiIntegration | None = None,
-    base_factory: type[psycopg.Cursor] | None = None,
-    tracer_provider: TracerProvider | None = None,
->>>>>>> 07c97eac
 ):
     if not db_api:
         db_api = DatabaseApiIntegration(
