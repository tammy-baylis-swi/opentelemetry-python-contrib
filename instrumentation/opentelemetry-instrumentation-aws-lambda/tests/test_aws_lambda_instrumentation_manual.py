--- conflicted
+++ resolved
@@ -145,11 +145,6 @@
         self.assertSpanHasAttributes(
             span,
             {
-<<<<<<< HEAD
-                SpanAttributes.CLOUD_RESOURCE_ID: MOCK_LAMBDA_CONTEXT.invoked_function_arn,
-                SpanAttributes.FAAS_INVOCATION_ID: MOCK_LAMBDA_CONTEXT.aws_request_id,
-                ResourceAttributes.CLOUD_ACCOUNT_ID: MOCK_LAMBDA_CONTEXT.invoked_function_arn.split(":")[4],
-=======
                 ResourceAttributes.FAAS_ID: MOCK_LAMBDA_CONTEXT.invoked_function_arn,
                 SpanAttributes.FAAS_EXECUTION: MOCK_LAMBDA_CONTEXT.aws_request_id,
                 ResourceAttributes.CLOUD_ACCOUNT_ID: MOCK_LAMBDA_CONTEXT.invoked_function_arn.split(
@@ -157,7 +152,6 @@
                 )[
                     4
                 ],
->>>>>>> 37aba928
             },
         )
 
