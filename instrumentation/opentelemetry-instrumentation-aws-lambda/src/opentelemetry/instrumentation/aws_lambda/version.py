--- conflicted
+++ resolved
@@ -12,8 +12,4 @@
 # See the License for the specific language governing permissions and
 # limitations under the License.
 
-<<<<<<< HEAD
-__version__ = "0.45b0"
-=======
-__version__ = "0.47b0.dev"
->>>>>>> 768694cf
+__version__ = "0.46b0"